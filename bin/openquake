--- conflicted
+++ resolved
@@ -132,14 +132,11 @@
               ' and profiling.')
     )
     general_grp.add_argument(
-<<<<<<< HEAD
-=======
         '--list-inputs', '--li',
         help='List inputs of a specific input type',
         metavar="INPUT_TYPE")
 
     general_grp.add_argument(
->>>>>>> be8b3194
         '--yes', '-y', action='store_true',
         help='Automatically answer "yes" when asked to confirmation an action'
     )
