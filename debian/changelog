--- conflicted
+++ resolved
@@ -1,12 +1,8 @@
   [Michele Simionato]
-<<<<<<< HEAD
   * Extended the `oq-lite info` command to plot some useful informations
     about the source model
-  * Added an `oq-lite pick_rlzs` command to plot the distance of the
-=======
   * Ported the classical_risk calculator to oq-lite
   * Added an `oq-lite pick_rlzs` command to display the distance of the
->>>>>>> b6f47316
     hazard curves from the mean, by using the RMSEP distance
   * Ported the scenario_risk calculator to oq-lite
   * Added a check to forbid exposures with an asset number=0
