  [Nick Ackerley]
  * Implemented GMPE of Raghukanth & Iyengar (2007) for stable continental
    regions of peninsular India.
<<<<<<< HEAD
    
=======

>>>>>>> b93452a7
  [Michele Simionato]
  * Added a .weight property to sources, as well as a .num_ruptures attribute
  * The GMPETable now understands paths relative to a directory GMPE_DIR

  [Graeme Weatherill]
  * Implements Drouet (2015) GMPE for Brazil
  * Revises Montalva et al. (2015) GMPE (on author's advice)

  [Silvia Canessa]
  * Adds Dowrick and Rhoades 2005 GMPE

  [Michele Simionato]
  * Fixed the equality check for SiteCollections: now all of the parameters
    are compared, not only lons and lats.

  [Yen-Shin Chen]
  * Modified the hypocentre_patch_index method to obtain the best solution


python-oq-hazardlib (0.17.0-0~precise01) precise; urgency=low

  [Michele Simionato]
  * Avoided doing the rupture filtering twice
  * Optimized the case of multiple GSIMs by instantiating the
    ruptures/sites/distances contexts only once

 -- Matteo Nastasi (GEM Foundation) <nastasi@openquake.org>  Mon, 14 Dec 2015 09:46:06 +0100

python-oq-hazardlib (0.16.0-0~precise01) precise; urgency=low

  [Graeme Weatherill]
  * Adds methods for modifying the geometry configurations of the fault sources
  * Adds Allen, Wald and Worden (2012) Intensity Prediction Equation

  [Michele Simionato]
  * Refactored atkinson_boore_2003 classes to avoid unneeded instantiation

  [Matteo Nastasi]
  * Imposed version for python-h5py dependency, Ubuntu 12.04 will use
    backported version from GEM repository

  [Graeme Weatherill]
  * Adds Montalva et al. (2015) GMPE

  [Robin Gee]
  * Adds Tusa and Langer (2015) GMPE

 -- Matteo Nastasi (GEM Foundation) <nastasi@openquake.org>  Tue, 17 Nov 2015 10:31:52 +0100

python-oq-hazardlib (0.15.0-0~precise01) precise; urgency=low

  [Yen-Shin Chen]
  * Surface: fix bug for dipping fault in get_fault_patch_vertices method

  [Graeme Weatherill]
  * Adds support for GMPEs to be implemented in the form of HDF5 binary tables
  * Adds '__repr__' method to scalerel and MFD base classes

  [Michele Simionato]
  * Now hazardlib unofficially supports Python 3
  * Added support for python setup.py test

  [Graeme Weatherill]
  * Adds the 'upper' and 'lower' epistemic uncertainty corrections for the
    NGA West 2 GMPEs used in the 2014 US National Seismic Hazard Map
  
  [Michele Simionato]
  * Fixed the filtering of site IDs
  * hazardlib now requires h5py

  [Graeme Weatherill]
  * Adds Atkinson & Macias (2009) Subduction Interface GMPE

  [Yen-Shin Chen]
  * Rupture: fix bug in get_dppvalue

  [Graeme Weatherill]
  * Adds 'sample' method to PMF class

  [Matteo Nastasi]
  * Packaging system improvement

  [Yen-Shin Chen]
  * Rupture: adds 'rupture_slip_direction' slot
  * Simple fault: Adds 'hypo_list' and 'slip_list' slot
  * Adds 'rcdpp' slot to DistanceContext object
  * ParametricProbabilisticRupture: adds 'rupture_slip_direction' slot and get_dppvalue, get_cdppvalue method
  * Implements near fault effect- directivity adaptation of Chiou & Youngs 2014

 -- Matteo Nastasi (GEM Foundation) <nastasi@openquake.org>  Wed, 23 Sep 2015 14:28:50 +0200

python-oq-hazardlib (0.14.0-0~precise01) precise; urgency=low

  [Matteo Nastasi, Daniele Viganò]
  * Add binary package support for both Ubuntu 12.04 (Precise)
    and Ubuntu 14.04 (Trusty)

  [Michele Simionato]
  * Introduced a compact representation of the GMFs as a single array

  [Graeme Weatherill]
  * Implements Dost et al (2004) Induced Seismicity GMPE
  * Implements Atkinson (2015) Induced Seismicity GMPE
  * Adds new tectonic region type "Induced" to constants

  [Graeme Weatherill]
  * Adds 'hypo_loc' slot to RuptureContext object
  * Implements Abrahamson et al. (2015) BC Hydro GMPE
  * Adds backarc term to the Site and SiteCollection object

  [Marco Pagani]
  * Fixes a bug in the calculation of the hanging wall term of the Abrahamson
    et al. (2014)

  [Yen-Shin Chen]
  * Simple fault: added a method to finds the index of the fault patch including the hypocentre.
  * Base surface: fixes mesh input in get_hypo_location method
  * Near fault: implementing the Chiou & Spudich(2014) direcitivty model, the methods needed in the model.

  [Yen-Shin Chen]
  * Simple fault: added a method to retrieve the vertexes of a patch given its index
  * Base surface: added a method to get a set of point representing a resampled top edge

 -- Matteo Nastasi (GEM Foundation) <nastasi@openquake.org>  Thu, 07 May 2015 09:34:15 +0200

python-oq-hazardlib (0.13.1-0) precise; urgency=low

  [Graeme Weatherill]
  * Fixes area hypocentral depth bug

 -- Matteo Nastasi (GEM Foundation) <nastasi@openquake.org>  Mon, 02 Mar 2015 09:40:47 +0100

python-oq-hazardlib (0.13.0-0) precise; urgency=low

  [Marco Pagani]
  * Implements Ask2014 GMPE

  [Graeme Weatherill]
  * Implements Rietbrock et al (2013) GMPE

  [Yen-Shin Chen]
  * enable to change the hypocentre location.

  [Marco Pagani]
  * Gridsource added

  [Michele Simionato]
  * Added a test sensitive to the underlying distance libraries

  [Marco Pagani]
  * Ry0 support

  [Graeme Weatherill]
  * Implements Bindi et al (2014) GMPE

  [Laurentiu Danciu]
  * Implements Cf2008 for Swiss GMPE

  [Graeme Weatherill]
  * Implements Cauzzi et al (2014) GMPE
  * Implements PEER adaptation of Chiou & Youngs 2014

 -- Matteo Nastasi (GEM Foundation) <nastasi@openquake.org>  Wed, 25 Feb 2015 16:04:03 +0100

python-oq-hazardlib (0.12.1-0) precise; urgency=low

  * consistency in version management between debian/ubuntu package and
    library from git sources

 -- Matteo Nastasi (GEM Foundation) <nastasi@openquake.org>  Thu, 18 Dec 2014 15:02:40 +0100

python-oq-hazardlib (0.12.0-0) precise; urgency=low

  * Bugs fixed in 0.12.0 release: http://goo.gl/GjbF2r
  * Adds "set_mfd" function to modify Evenly Discretized MFD
  * Implements Campbell & Bozorgnia (2014) NGA-West 2 GMPE
  * Now ParametricProbabilisticRupture is unpickled correctly
  * Magnitude scaling for subduction, Strasser et al. (2010)
  * Added some utilities which are useful when implementing hazard
    calculators in commonlib
  * results in terms of g
  * Implements the Bindi et al. (2011) GMPE (Cleaned up implementation from
    Francesco Martinelli, INGV: https://github.com/gem/oq-hazardlib/pull/254)
  * Added to each source the optional attributes trt_model_id, weight, seed
  * Modify get_fault_vertices_3d in simple_fault.py and the test
  * Introduced the max_distance concept in the GeographicObjects class
  * Ef2013ch
  * This is making sure that the current CY2008 is not modified Small fixes to
    documentation Small fixes to documentation update utils_swiss_gmpe CY2008
    added a new class _swiss.py, pep8 pass ZH2006 - added a new
    class - zh2006_swiss CY2008Swiss - p8p fixes
    CY2008Swiss - adjusted single_sigma, upgrade of swiss_utils.py to cover
    these adjustments CY2008 adjusted, without test ZH2006Swiss - intendation
    error fixed ZH2006Swiss - minor fix -OQ ready ZH2006Swiss - minor fix -OQ
    ready ZH2006Swiss - single station sigma adjusted -OQ ready CY2008Swiss
    test and tables clean -up CY2008 extended and adjusted GMPE for use in the
    new Swiss Hazard Model [2014] ZH2006Swiss copyrights update ZH2006Swiss
    pep8 fixes ZH2006Swiss - embeded single-station logic-tree no pep8
    ZH2006Swiss - embeded single-station logic-tree no pep8
  * Cy2008ch
  * Zh2006ch
  * Implements Convertito et al. (2012) GMPE
  * Modifications of the Cauzzi and Faccioli (2008) for the Swiss Hazard model
  * Reverted the merge of the branch CF2008
  * Implements Boore, Stewart, Seyhan and Atkinson (2014) NGA-West 2 GMPE
  * Defines Swiss AB2010 to update std dev definiton
  * Cf2008
  * Changed the API of the GmfComputer
  * Fixed a link in a comment
  * add rst file for chiou_youngs_2014 GMPE
  * AkB2010 extended and adjusted for use in the new Swiss Hazard model [2014]
  * added Bradley 2013 GMPE
  * Make sure that context objects are not changed inside 'get_mean_and_stddevs'
  * Initial implementation of Chiou & Youngs (2014) GMPE
  * Initial implementation of Megawati & Pan (2010) GMPE
  * Adding get_fault_vertexes_3d in hazardlib/geo/surface/simple_fault.py
  * added NZ specific McVerry et al 2006 GMPE for Asc, SInter, SSlab and Volc
  * Implements Fukushima & Tanaka (1990) GMPE for PGA
  * Extend rup context
  * added validation mechanism to ComplexFaultSurface
  * Added a class to extract the closest object
  * added class method to construct planar surfaces from corner points
  * Support for nonparametric sources and a bit of cleanup
  * Add tox.ini config for easy test running
  * Implement corrections for Si & Midorikawa 1999 GMPE
  * imt.from_string now returns a ValueError and can be used as a validator
  * Rx investigation
  * Made the GmfComputer more debuggable
  * Provide a meaningful error message when a correlation model is provided
    together with a GMPE without inter/intra stddevs
  * extend SiteContext to accept also sites coordinates (lons and lats)
  * Add "contributors" file
  * Add test run instructions to README
  * Separates correlation model from distance calculation
  * Add a debug flag to enable set -x in packager.sh
  * Changed the GmfComputer to work with several GSIMs at the time
  * Solved a long standing bug with inconsistent unpickling of the IMTs
  * Introduce a GmfComputer class calling gsim.make_context only once
  * Cleanup of the filtering and removed unused code
  * replaced repi with rjb in Boore et al. 1993 GMPE
  * fixed bug in as1997 and re-arranged data to let the bug showing up
  * fixed sadigh 1997 GMPE when mag > 8.5
  * Abrahamson and Silva 1997 GMPE
  * Garcia et al. 2005 GMPE
  * Fixes the Lin 2009
  * Campbell and Bozorgnia 2003 GMPE
  * Climent94
  * Implements comprehensive Akkar et al. (2014) GMPE set
  * Added a SiteCollection.indices property
  * Deprecation mechanism for GSIM classes
  * Fix branch var to be compliant within the new CI git plugin
  * Light weight site collection
  * Updates Copyright to 2014
  * Fixed sphinx build
  * Magnitude conversion equation in Atkinson & Boore 1995 GMPE
  * Replaced the method mfd.get_min_mag with a method mfd.get_min_max_mag
  * fix-frankel
  * Optimize disagg
  * Expand the result of calc.gmf.ground_motion_fields only if a nontrivial
    filtering function is passed
  * Ceus gmpes
  * Implements the Douglas et al. (2013) GMPE (Stochastic)
  * fixed doc
  * Add the Tavakoli and Pezeshk (2005) GMPE
  * Youngs et al. 1997 for NSHMP 2008 US model
  * Added a dictionary pmf_map
  * Zhao et al. 2006 for NSHMP 2008 US model
  * Atkinson and Boore 2003 GMPEs
  * geomatrix 1993 GMPE for subduction intraslab
  * somerville et al. 2001 GMPE
  * Implement Silva et al. 2002 GMPE
  * Implement Atkinson and Boore 2006 GMPE for 2008 US model
  * Frankel et al. 1996 GMPE
  * Toro et. al. 1997 GMPE as needed for the 2008 NSHMP-US model
  * Campbell 2003 GMPE for 2008 US hazard model
  * Add to the SiteCollection an array of site ids
  * Simplified SiteCollection.expand
  * We must not lose the traceback of exceptions
  * Added the method get_surface_vertexes
  * Remove 'time span' from stochastic event set and disaggregation calculators
  * Fixed a few links for Sphinx
  * Implement Non Parametric source and generalized hazard curve calculator
  * fixed bug with rupture and distance parameters definition
  * Added a __repr__ to source objects
  * Implemented count_ruptures method
  * Boore Atkinson 2011
  * Atkinson and Boore 1995 GMPE for Canada Model
  * Modifications to Youngs et al. 1997 GMPE for 2010 Western Canada Model
  * Berge-Thierry et al. 2003 GMPE
  * Implement Boore, Joyner and Fumal 1993 GMPE for 2010 Western Canada Model
  * Make Rx Distance calculation working properly with complex geometries
  * Atkinson and Boore 1995 GMPE
  * Implements the Boore, Joyner & Fumal (1997) GMPE
  * Moved the tests inside the package
  * IMT objects are now pickleable
  * Fixes header in Lin (2009) doc
  * Added the RotD50 horizontal component
  * Implements Lin (2009) GMPE for Active Shallow Faults in Taiwan
  * Fix rupture-sites distance filtering for point and area sources
  * Fix rupture distance filtering in Point and Area Source
  * better documentation for Akkar Bommer 2010 GMPE
  * Undo a false optimization in the SiteCollection.
  * Magniture-Area scaling relationship to mimic point ruptures
  * Implements GMPE of Pezeshk et al (2011) for Eastern North America
  * Create abstract classes to represent scaling relationships with
    uncertainties
  * Implements Campbell & Bozorgnia (2008) GMPE
  * Somerville et al. 2009 GMPE for Australia Hazard Model
  * Allen 2012 GMPE for Australia Hazard Model
  * Compute ground motion fields given the epsilons in input
  * Add __version__ to package init [r=matley] [f=*trivial]
  * CEUS 2011 magnitude scaling relationship [r=larsbutler]
  * Simple fault surface: better error messages for checking mesh dimensions
  * Pickeable sources

 -- Matteo Nastasi (GEM Foundation) <nastasi@openquake.org>  Wed, 10 Dec 2014 11:17:03 +0100

python-oq-hazardlib (0.11.0-0) precise; urgency=low

  * refactor algorithm for calculating planar surface coordinates (LP: #1190569)
  * Akkar et al2013
  * Add an .id attribute to Site objects (LP: #1184603)
  * Utils to get available Area/Magnitude Scaling relationships (LP: #1180421)
  * Added source and ruptures filtering to stochastic_event_set_poissonian
    (LP: #1178571)
  * Calculators report source_id on failure (LP: #1174207)
  * fixed bug in creation of complex fault surface crossing IDL (LP: #1176066)
  * fixed bug in get_orthographic_projection (LP: #1175545)
  * removed unneeded loop over sources in disaggregation calculator
    (LP: #1174692)
  * included amplification factor in Si&Midorikawa 1999 GMPE
  * Si and Midorikawa 1999
  * Add 'type' attr to MFD and source classes (LP: #1045711)
  * Restrict ComplexFaultSourceSurface to not pathological cases (LP: #1154024)
  * Rename CharacteristicSource to CharacteristicFaultSource
  * Characteristic source
  * Multi Surface
  * Fix for an obscure 'cascading union' use case in RectangularMesh
    (LP: #1133447)
  * Rect mesh enclosing poly bug
  * fixed unstable behaviour of method geodetic.intervals_between
  * Correction to the disaggregation equation (LP: #1116262)
  * fixed bug in calculation of faulting style correction term

 -- Matteo Nastasi (GEM Foundation) <nastasi@openquake.org>  Mon, 24 Jun 2013 16:01:28 +0200

python-oq-hazardlib (0.10.0-0) precise; urgency=low

  * Rename of the package and namespace refactoring

 -- Matteo Nastasi (GEM Foundation) <nastasi@openquake.org>  Sat, 09 Feb 2013 08:44:20 +0100

python-oq-hazardlib (0.9.1-1) precise; urgency=low

  * Upstream release

 -- Muharem Hrnjadovic <mh@foldr3.com>  Fri, 19 Oct 2012 09:13:25 +0200

python-oq-hazardlib (0.9-3) precise; urgency=low

  * Make sure the check_gsim.py module is included in the package

 -- Muharem Hrnjadovic <mh@foldr3.com>  Thu, 13 Sep 2012 09:25:39 +0200

python-oq-hazardlib (0.9-2) precise; urgency=low

  * switch architecture to "any" (due to C extension modules)

 -- Muharem Hrnjadovic <mh@foldr3.com>  Tue, 11 Sep 2012 12:12:34 +0200

python-oq-hazardlib (0.9-1) precise; urgency=low

  * Upstream release (LP: #1045213)

 -- Muharem Hrnjadovic <mh@foldr3.com>  Tue, 11 Sep 2012 08:26:10 +0200

python-oq-hazardlib (0.8-1) precise; urgency=low

  * Upstream release

 -- Muharem Hrnjadovic <mh@foldr3.com>  Thu, 19 Jul 2012 16:27:39 +0200<|MERGE_RESOLUTION|>--- conflicted
+++ resolved
@@ -1,11 +1,7 @@
   [Nick Ackerley]
   * Implemented GMPE of Raghukanth & Iyengar (2007) for stable continental
     regions of peninsular India.
-<<<<<<< HEAD
-    
-=======
-
->>>>>>> b93452a7
+
   [Michele Simionato]
   * Added a .weight property to sources, as well as a .num_ruptures attribute
   * The GMPETable now understands paths relative to a directory GMPE_DIR
