--- conflicted
+++ resolved
@@ -1,11 +1,8 @@
   [Michele Simionato]
-<<<<<<< HEAD
   * Added a debug command `oq plot_assets` and fixed `oq plot_sites`
-=======
   * Added a flag `--multipoint` to the command `oq upgrade_nrml`
   * Deprecated several outputs: hcurves-rlzs, agg_loss_table, losses_total,
     dmg_by_tag, dmg_total, losses_by_tag, losses_by_tag-rlzs
->>>>>>> ce6de70b
   * Extended the command `oq extract job_id` to check the database
   * Optimized the scenario damage calculator by vectorizing the calculation
     of the damage states
