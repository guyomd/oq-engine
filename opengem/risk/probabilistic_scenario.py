#!/usr/bin/env python
# encoding: utf-8
"""
This module defines the computations used in the
probabilistic scenario. For more information, take a look at the
scientific model at <http://to_be_defined>.
"""

from opengem import shapes

<<<<<<< HEAD
    @property
    def domain(self):
        """Returns the domain values of this curve."""
        
        return self.values.keys()

    def get_for(self, x_value):
        """Returns the y value (codomain) corresponding
        
        to the given x value (domain).
        """
        
        return self.values[x_value]

EMPTY_CURVE = Curve({})
=======
>>>>>>> 28e8c2a1

def compute_loss_curve(loss_ratio_curve, asset):
    """Computes the loss curve for the given loss ratio curve."""
    
    # invalid asset
    if not asset: return shapes.EMPTY_CURVE
    
    loss_curve_values = {}
    for loss_ratio, probability_occurrence \
            in loss_ratio_curve.values.iteritems(): \
            loss_curve_values[loss_ratio * asset] = probability_occurrence
    
<<<<<<< HEAD
    return Curve(loss_curve_values)

def compute_lrem_po(vuln_function, lrem, hazard_curve):
    """Computes a loss matrix."""
    
    current_column = 0
    lrem_po = [None] * len(lrem)
    
    # we need to process intensity measure levels in ascending order
    imls = list(vuln_function.domain)
    imls.sort()
    
    for iml in imls:
        prob_occ = hazard_curve.get_for(iml)
        
        for row in range(len(lrem_po)):
            if not lrem_po[row]: 
                lrem_po[row] = [None] * len(vuln_function.domain)
            
            lrem_po[row][current_column] = lrem[row][current_column] * prob_occ
        
        current_column += 1

    return lrem_po
=======
    return shapes.Curve(loss_curve_values)
>>>>>>> 28e8c2a1
<|MERGE_RESOLUTION|>--- conflicted
+++ resolved
@@ -7,25 +7,6 @@
 """
 
 from opengem import shapes
-
-<<<<<<< HEAD
-    @property
-    def domain(self):
-        """Returns the domain values of this curve."""
-        
-        return self.values.keys()
-
-    def get_for(self, x_value):
-        """Returns the y value (codomain) corresponding
-        
-        to the given x value (domain).
-        """
-        
-        return self.values[x_value]
-
-EMPTY_CURVE = Curve({})
-=======
->>>>>>> 28e8c2a1
 
 def compute_loss_curve(loss_ratio_curve, asset):
     """Computes the loss curve for the given loss ratio curve."""
@@ -38,8 +19,7 @@
             in loss_ratio_curve.values.iteritems(): \
             loss_curve_values[loss_ratio * asset] = probability_occurrence
     
-<<<<<<< HEAD
-    return Curve(loss_curve_values)
+    return shapes.Curve(loss_curve_values)
 
 def compute_lrem_po(vuln_function, lrem, hazard_curve):
     """Computes a loss matrix."""
@@ -62,7 +42,4 @@
         
         current_column += 1
 
-    return lrem_po
-=======
-    return shapes.Curve(loss_curve_values)
->>>>>>> 28e8c2a1
+    return lrem_po