--- conflicted
+++ resolved
@@ -38,11 +38,8 @@
 from openquake import shapes
 from openquake.parser import exposure
 from openquake.db.models import (
-<<<<<<< HEAD
-    OqJob, OqParams, OqUser, JobStats, FloatArrayField, CharArrayField)
-=======
-    OqJob, OqParams, OqUser, JobStats, InputSet, Input, FloatArrayField)
->>>>>>> cb6e6cb0
+    OqJob, OqParams, OqUser, JobStats, FloatArrayField, CharArrayField,
+    InputSet, Input)
 from openquake.supervising import supervisor
 from openquake.job.handlers import resolve_handler
 from openquake.job import config as conf
@@ -170,8 +167,9 @@
             continue
 
         if job_type not in param.modes:
-            print 'Ignoring', name, 'in', job_type, \
-                ', it\'s meaningful only in', ', '.join(param.modes)
+            msg = "Ignoring %s in %s, it's meaningful only in "
+            msg %= (name, job_type)
+            print msg, ', '.join(param.modes)
             continue
 
         new_params[name] = value
