--- conflicted
+++ resolved
@@ -75,11 +75,21 @@
 @export.add(('ses', 'csv'))
 def export_ses_csv(key, export_dir, fname, ses_coll):
     """
-<<<<<<< HEAD
+    Export a Stochastic Event Set Collection
+    """
+    dest = os.path.join(export_dir, fname)
+    rows = []
+    for ses in ses_coll:
+        for sesrup in ses:
+            rows.append([sesrup.tag, sesrup.seed])
+    save_csv(dest, sorted(rows, key=operator.itemgetter(0)))
+    return {fname: dest}
+
+
+@export.add(('ses', 'csv'))
+def export_ses_csv(key, export_dir, fname, ses_coll):
+    """
     Export a Stochastic Event Set Collection in csv format
-=======
-    Export a Stochastic Event Set Collection
->>>>>>> 5a929ed3
     """
     dest = os.path.join(export_dir, fname)
     rows = []
