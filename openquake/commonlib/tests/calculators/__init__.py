#  -*- coding: utf-8 -*-
#  vim: tabstop=4 shiftwidth=4 softtabstop=4

#  Copyright (c) 2014, GEM Foundation

#  OpenQuake is free software: you can redistribute it and/or modify it
#  under the terms of the GNU Affero General Public License as published
#  by the Free Software Foundation, either version 3 of the License, or
#  (at your option) any later version.

#  OpenQuake is distributed in the hope that it will be useful,
#  but WITHOUT ANY WARRANTY; without even the implied warranty of
#  MERCHANTABILITY or FITNESS FOR A PARTICULAR PURPOSE.  See the
#  GNU General Public License for more details.

#  You should have received a copy of the GNU Affero General Public License
#  along with OpenQuake.  If not, see <http://www.gnu.org/licenses/>.

import os
import unittest

from openquake.commonlib.calculators import calculators
from openquake.commonlib.parallel import PerformanceMonitor, executor
from openquake.commonlib import readinput


class DifferentFiles(Exception):
    pass


class CalculatorTestCase(unittest.TestCase):

    def get_calc(self, testfile, job_ini):
        """
        Return the outputs of the calculation as a dictionary
        """
        self.testdir = os.path.dirname(testfile)
<<<<<<< HEAD
        inis = [os.path.join(self.testdir, j) for j in job_ini.split(',')]
=======
        inis = [os.path.join(self.testdir, ini) for ini in job_ini.split(',')]
>>>>>>> 8d6cb0b1
        oq = self.oqparam = readinput.get_oqparam(inis)
        oq.concurrent_tasks = executor._max_workers
        # change this when debugging the test
        monitor = PerformanceMonitor(
            self.testdir,
            monitor_csv=os.path.join(oq.export_dir, 'performance_csv'))
        return calculators(self.oqparam, monitor)

    def run_calc(self, testfile, job_ini):
        """
        Return the outputs of the calculation as a dictionary
        """
        self.calc = self.get_calc(testfile, job_ini)
        self.calc.pre_execute()
        self.result = self.calc.execute()
        return self.calc.post_execute(self.result)

    def execute(self, testfile, job_ini):
        """
        Return the result of the calculation without exporting it
        """
        self.calc = self.get_calc(testfile, job_ini)
        self.calc.pre_execute()
        return self.calc.execute()

    def assertEqualFiles(self, fname1, fname2):
        """
        Make sure the expected and actual files have the same content
        """
        expected = os.path.join(self.testdir, fname1)
        actual = os.path.join(self.oqparam.export_dir, fname2)
        expected_content = open(expected).read()
        actual_content = open(actual).read()
        try:
            self.assertEqual(expected_content, actual_content)
        except:
            raise DifferentFiles('%s %s' % (expected, actual))

    def assertGot(self, expected_content, fname):
        """
        Make sure the content of the exported file is the expected one
        """
        with open(os.path.join(self.oqparam.export_dir, fname)) as actual:
            self.assertEqual(expected_content, actual.read())<|MERGE_RESOLUTION|>--- conflicted
+++ resolved
@@ -35,11 +35,7 @@
         Return the outputs of the calculation as a dictionary
         """
         self.testdir = os.path.dirname(testfile)
-<<<<<<< HEAD
-        inis = [os.path.join(self.testdir, j) for j in job_ini.split(',')]
-=======
         inis = [os.path.join(self.testdir, ini) for ini in job_ini.split(',')]
->>>>>>> 8d6cb0b1
         oq = self.oqparam = readinput.get_oqparam(inis)
         oq.concurrent_tasks = executor._max_workers
         # change this when debugging the test
