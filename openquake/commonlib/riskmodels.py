--- conflicted
+++ resolved
@@ -167,13 +167,9 @@
         for loss_type, rm in rmodels.items():
             for imt_taxo, rf in rm.items():
                 rdict[imt_taxo][loss_type] = rf
-<<<<<<< HEAD
                 # or rf.strictly_increasing() if classical_risk else rf
                 # TODO: ask Anirudh; perhaps we should remove the `if`,
                 # but then event_based_risk/case_4 has to be fixed
-        oqparam.set_risk_imtls(rdict)
-=======
->>>>>>> 23184e5f
     return rdict
 
 
