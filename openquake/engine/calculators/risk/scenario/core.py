# Copyright (c) 2010-2013, GEM Foundation.
#
# OpenQuake is free software: you can redistribute it and/or modify it
# under the terms of the GNU Affero General Public License as published
# by the Free Software Foundation, either version 3 of the License, or
# (at your option) any later version.
#
# OpenQuake is distributed in the hope that it will be useful,
# but WITHOUT ANY WARRANTY; without even the implied warranty of
# MERCHANTABILITY or FITNESS FOR A PARTICULAR PURPOSE.  See the
# GNU General Public License for more details.
#
# You should have received a copy of the GNU Affero General Public License
# along with OpenQuake.  If not, see <http://www.gnu.org/licenses/>.


"""
Core functionality for the scenario risk calculator.
"""
import numpy
from django import db

from openquake.risklib import api, scientific

from openquake.engine import logs
from openquake.engine.calculators.base import signal_task_complete
from openquake.engine.calculators.risk import base, writers, hazard_getters
from openquake.engine.utils import tasks
from openquake.engine.db import models
from openquake.engine.performance import EnginePerformanceMonitor


@tasks.oqtask
@base.count_progress_risk('r')
def scenario(job_id, hazard, seed, vulnerability_function, imt,
             output_containers,
             _statistical_output_containers,
             insured_losses, asset_correlation):
    """
    Celery task for the scenario damage risk calculator.

    :param job_id: the id of the current
    :class:`openquake.engine.db.models.OqJob`
    :param dict hazard:
      A dictionary mapping IDs of
      :class:`openquake.engine.db.models.Output` (with output_type set
      to 'gmfscenario') to a tuple where the first element is an instance of
      :class:`..hazard_getters.GroundMotionScenarioGetter`, and the second
      element is the corresponding weight.
    :param seed: the seed used to initialize the rng
    :param str imt: the imt in long string form, i.e. SA(0.1)
    :param output_containers: a dictionary {hazard_id: output_id}
        where output id represents the id of the loss map
    :param statistical_output_containers: not used at this moment
    :param bool insured_losses: True if also insured losses should be computed
    :param asset_correlation: asset correlation coefficient
    """

    calc = api.Scenario(vulnerability_function, seed, asset_correlation)

    hazard_getter = hazard.values()[0][0]

<<<<<<< HEAD
    with EnginePerformanceMonitor('getting input from db', job_id, scenario):
        assets, ground_motion_values, missings = hazard_getter()
=======
    with EnginePerformanceMonitor('hazard_getter', job_id, scenario):
        assets, ground_motion_values, missings = hazard_getter(imt)
>>>>>>> 2f3c1c73

    if not len(assets):
        logs.LOG.info("Exit from task as no asset could be processed")
        signal_task_complete(job_id=job_id,
                             aggregate_losses=None,
                             insured_aggregate_losses=None,
                             num_items=len(missings))
        return

    with EnginePerformanceMonitor(
            'computing risk', job_id, scenario, tracing=True):
        loss_ratio_matrix = calc(ground_motion_values)

        if insured_losses:
            insured_loss_matrix = [
                scientific.insured_losses(
                    loss_ratio_matrix[i], asset.value,
                    asset.deductible, asset.ins_limit)
                for i, asset in enumerate(assets)]

    # There is only one output container list as there is no support
    # for hazard logic tree
    output_containers = output_containers.values()[0]

    loss_map_id = output_containers[0]

    if insured_losses:
        insured_loss_map_id = output_containers[1]

    with EnginePerformanceMonitor('saving loss map', job_id, scenario), \
            db.transaction.commit_on_success(using='reslt_writer'):
        for i, asset in enumerate(assets):
            writers.loss_map_data(
                loss_map_id, asset,
                loss_ratio_matrix[i].mean(),
                std_dev=loss_ratio_matrix[i].std(ddof=1))

            if insured_losses:
                writers.loss_map_data(
                    insured_loss_map_id, asset,
                    insured_loss_matrix[i].mean() / asset.value,
                    std_dev=insured_loss_matrix[i].std(ddof=1) / asset.value)

    aggregate_losses = sum(loss_ratio_matrix[i] * asset.value
                           for i, asset in enumerate(assets))

    if insured_losses:
        insured_aggregate_losses = (
            numpy.array(insured_loss_matrix).transpose().sum(axis=1))
    else:
        insured_aggregate_losses = "Not computed"

    signal_task_complete(
        job_id=job_id,
        num_items=len(assets) + len(missings),
        aggregate_losses=aggregate_losses,
        insured_aggregate_losses=insured_aggregate_losses)
scenario.ignore_result = False


class ScenarioRiskCalculator(base.RiskCalculator):
    """
    Scenario Risk Calculator. Computes a Loss Map,
    for a given set of assets.
    """
    hazard_getter = hazard_getters.GroundMotionScenarioGetter

    core_calc_task = scenario

    def __init__(self, job):
        super(ScenarioRiskCalculator, self).__init__(job)
        self.aggregate_losses = None
        self.insured_aggregate_losses = None

    def pre_execute(self):
        """
        Override the default pre_execute to provide more detailed
        validation.

        2) If insured losses are required we check for the presence of
        the deductible and insurance limit
        """
        super(ScenarioRiskCalculator, self).pre_execute()

        if self.rc.insured_losses:
            queryset = self.rc.exposure_model.exposuredata_set.filter(
                (db.models.Q(deductible__isnull=True) |
                 db.models.Q(ins_limit__isnull=True)))
            if queryset.exists():
                logs.LOG.error(
                    "missing insured limits in exposure for assets %s" % (
                        queryset.all()))
                raise RuntimeError(
                    "Deductible or insured limit missing in exposure")

    def task_completed_hook(self, message):
        aggregate_losses = message.get('aggregate_losses')

        if aggregate_losses is not None:
            if self.aggregate_losses is None:
                self.aggregate_losses = numpy.zeros(aggregate_losses.shape)
            self.aggregate_losses += aggregate_losses

        if self.rc.insured_losses:
            insured_aggregate_losses = message.get('insured_aggregate_losses')

            if insured_aggregate_losses is not None:
                if self.insured_aggregate_losses is None:
                    self.insured_aggregate_losses = numpy.zeros(
                        insured_aggregate_losses.shape)
                self.insured_aggregate_losses += insured_aggregate_losses

    def post_process(self):
        with db.transaction.commit_on_success(using='reslt_writer'):

            if self.aggregate_losses is not None:
                models.AggregateLoss.objects.create(
                    output=models.Output.objects.create_output(
                        self.job, "Aggregate Loss",
                        "aggregate_loss"),
                    mean=numpy.mean(self.aggregate_losses),
                    std_dev=numpy.std(self.aggregate_losses, ddof=1))

            if (self.rc.insured_losses and
                self.insured_aggregate_losses is not None):
                models.AggregateLoss.objects.create(
                    output=models.Output.objects.create_output(
                        self.job, "Insured Aggregate Loss",
                        "aggregate_loss"),
                    insured=True,
                    mean=numpy.mean(self.insured_aggregate_losses),
                    std_dev=numpy.std(self.insured_aggregate_losses, ddof=1))

    def hazard_outputs(self, hazard_calculation):
        """
        :returns: the single hazard output associated to
        `hazard_calculation`
        """

        # in scenario hazard calculation we do not have hazard logic
        # tree realizations, and we have only one output
        return hazard_calculation.oqjob_set.filter(status="complete").latest(
            'last_update').output_set.get(output_type='gmf_scenario')

    def create_getter(self, output, assets):
        """
        See :meth:`..base.RiskCalculator.create_getter`
        """
        if output.output_type != 'gmf_scenario':
            raise RuntimeError(
                "The provided hazard output is not a ground motion field: %s"
                % output.output_type)

        # As in scenario calculation we are considering only a single
        # realization with fix the weight to 1
        return (self.hazard_getter(
            output.id, assets, self.rc.best_maximum_distance), 1)

    @property
    def calculator_parameters(self):
        """
        Provides calculator specific params coming from
        :class:`openquake.engine.db.RiskCalculation`
        """

        return [self.rc.insured_losses, self.rc.asset_correlation or 0]

    def create_outputs(self, hazard_output):
        """
        Create the the output of a ScenarioRisk calculator
        which is a LossMap.
        """

        if self.rc.insured_losses:
            insured_loss_map = [models.LossMap.objects.create(
                output=models.Output.objects.create_output(
                    self.job, "Insured Loss Map", "loss_map"),
                hazard_output=hazard_output,
                insured=True).id]
        else:
            insured_loss_map = []

        return [models.LossMap.objects.create(
                output=models.Output.objects.create_output(
                    self.job, "Loss Map", "loss_map"),
                hazard_output=hazard_output).id] + insured_loss_map

    def create_statistical_outputs(self):
        """
        Override default behaviour as BCR and scenario calculators do
        not compute mean/quantiles outputs"
        """
        pass<|MERGE_RESOLUTION|>--- conflicted
+++ resolved
@@ -60,13 +60,8 @@
 
     hazard_getter = hazard.values()[0][0]
 
-<<<<<<< HEAD
     with EnginePerformanceMonitor('getting input from db', job_id, scenario):
-        assets, ground_motion_values, missings = hazard_getter()
-=======
-    with EnginePerformanceMonitor('hazard_getter', job_id, scenario):
         assets, ground_motion_values, missings = hazard_getter(imt)
->>>>>>> 2f3c1c73
 
     if not len(assets):
         logs.LOG.info("Exit from task as no asset could be processed")
