#  -*- coding: utf-8 -*-
#  vim: tabstop=4 shiftwidth=4 softtabstop=4

#  Copyright (c) 2015, GEM Foundation

#  OpenQuake is free software: you can redistribute it and/or modify it
#  under the terms of the GNU Affero General Public License as published
#  by the Free Software Foundation, either version 3 of the License, or
#  (at your option) any later version.

#  OpenQuake is distributed in the hope that it will be useful,
#  but WITHOUT ANY WARRANTY; without even the implied warranty of
#  MERCHANTABILITY or FITNESS FOR A PARTICULAR PURPOSE.  See the
#  GNU General Public License for more details.

#  You should have received a copy of the GNU Affero General Public License
#  along with OpenQuake.  If not, see <http://www.gnu.org/licenses/>.

import logging
import operator
import collections

import numpy

from openquake.baselib.general import AccumDict, humansize
from openquake.calculators import base
from openquake.commonlib import readinput, parallel, datastore
from openquake.risklib import riskinput, scientific
from openquake.commonlib.parallel import apply_reduce

OUTPUTS = ['agg_losses-rlzs', 'avg_losses-rlzs', 'specific-losses-rlzs',
           'rcurves-rlzs', 'icurves-rlzs']

AGGLOSS, AVGLOSS, SPECLOSS, RC, IC = 0, 1, 2, 3, 4

F32 = numpy.float32

elt_dt = numpy.dtype([('rup_id', numpy.uint32), ('loss', F32),
                      ('ins_loss',  F32)])
ela_dt = numpy.dtype([('rup_id', numpy.uint32), ('ass_id', numpy.uint32),
                      ('loss', F32), ('ins_loss',  F32)])


def cube(O, L, R, factory):
    """
    :param O: the number of different outputs
    :param L: the number of loss types
    :param R: the number of realizations
    :param factory: thunk used to initialize the elements
    :returns: a numpy array of shape (O, L, R)
    """
    losses = numpy.zeros((O, L, R), object)
    for o in range(O):
        for l in range(L):
            for r in range(R):
                losses[o, l, r] = factory()
    return losses


@parallel.litetask
def event_based_risk(riskinputs, riskmodel, rlzs_assoc, assets_by_site,
                     eps, specific_assets, monitor):
    """
    :param riskinputs:
        a list of :class:`openquake.risklib.riskinput.RiskInput` objects
    :param riskmodel:
        a :class:`openquake.risklib.riskinput.RiskModel` instance
    :param rlzs_assoc:
        a class:`openquake.commonlib.source.RlzsAssoc` instance
    :param assets_by_site:
        a representation of the exposure
    :param eps:
        a matrix of shape (N, E) with N=#assets and E=#ruptures
    :param specific_assets:
        .ini file parameter
    :param monitor:
        :class:`openquake.baselib.performance.PerformanceMonitor` instance
    :returns:
        a numpy array of shape (O, L, R); each element is a list containing
        a single array of dtype elt_dt, or an empty list
    """
    lti = riskmodel.lti  # loss type -> index
    L, R = len(lti), len(rlzs_assoc.realizations)
    result = cube(monitor.num_outputs, L, R, list)
    for l in range(L):
        for r in range(R):
            result[AVGLOSS, l, r] = numpy.zeros((monitor.num_assets, 2))
    for out_by_rlz in riskmodel.gen_outputs(
            riskinputs, rlzs_assoc, monitor, assets_by_site, eps):
        rup_slice = out_by_rlz.rup_slice
        rup_ids = list(range(rup_slice.start, rup_slice.stop))
        for out in out_by_rlz:
            l = lti[out.loss_type]
            asset_ids = [a.idx for a in out.assets]

            # collect losses for specific assets
            specific_ids = set(a.idx for a in out.assets
                               if a.id in specific_assets)
            if specific_ids:
                for rup_id, all_losses, ins_losses in zip(
                        rup_ids, out.event_loss_per_asset,
                        out.insured_loss_per_asset):
                    for aid, sloss, iloss in zip(
                            asset_ids, all_losses, ins_losses):
                        if aid in specific_ids:
                            if sloss > 0:
                                result[SPECLOSS, l, out.hid].append(
                                    (rup_id, aid, sloss, iloss))

            # collect aggregate losses
            agg_losses = out.event_loss_per_asset.sum(axis=1)
            agg_ins_losses = out.insured_loss_per_asset.sum(axis=1)
            for rup_id, loss, ins_loss in zip(
                    rup_ids, agg_losses, agg_ins_losses):
                if loss > 0:
                    result[AGGLOSS, l, out.hid].append(
                        (rup_id, numpy.array([loss, ins_loss])))

            # dictionaries asset_idx -> array of counts
            if riskmodel.curve_builders[l].user_provided:
                result[RC, l, out.hid].append(dict(
                    zip(asset_ids, out.counts_matrix)))
                if out.insured_counts_matrix.sum():
                    result[IC, l, out.hid].append(dict(
                        zip(asset_ids, out.insured_counts_matrix)))

            # average losses
            arr = numpy.zeros((monitor.num_assets, 2))
            for aid, avgloss, ins_avgloss in zip(
                    asset_ids, out.average_losses, out.average_insured_losses):
                # NB: here I cannot use numpy.float32, because the sum of
                # numpy.float32 numbers is noncommutative!
                # the net effect is that the final loss is affected by
                # the order in which the tasks are run, which is random
                # i.e. at each run one may get different results!!
                arr[aid] = [avgloss, ins_avgloss]
            result[AVGLOSS, l, out.hid] += arr

    for idx, lst in numpy.ndenumerate(result):
        o, l, r = idx
        if len(lst):
            if o == AGGLOSS:
                acc = collections.defaultdict(float)
                for rupt, loss in lst:
                    acc[rupt] += loss
                result[idx] = [numpy.array([(rup, loss[0], loss[1])
                                            for rup, loss in acc.items()],
                                           elt_dt)]
            elif o == AVGLOSS:
                result[idx] = [lst]
            elif o == SPECLOSS:
                result[idx] = [numpy.array(lst, ela_dt)]
            else:  # risk curves
                result[idx] = [sum(lst, AccumDict())]
        else:
            result[idx] = []
    return result


@base.calculators.add('event_based_risk')
class EventBasedRiskCalculator(base.RiskCalculator):
    """
    Event based PSHA calculator generating the event loss table and
    fixed ratios loss curves.
    """
    pre_calculator = 'event_based'
    core_func = event_based_risk

    epsilon_matrix = datastore.persistent_attribute('epsilon_matrix')
    spec_indices = datastore.persistent_attribute('spec_indices')
    is_stochastic = True

    def pre_execute(self):
        """
        Read the precomputed ruptures (or compute them on the fly) and
        prepare some datasets in the datastore.
        """
        super(EventBasedRiskCalculator, self).pre_execute()
        if not self.riskmodel:  # there is no riskmodel, exit early
            self.execute = lambda: None
            self.post_execute = lambda result: None
            return
        oq = self.oqparam
        if self.riskmodel.covs:
            epsilon_sampling = oq.epsilon_sampling
        else:
            epsilon_sampling = 1  # only one ignored epsilon
        correl_model = readinput.get_correl_model(oq)
        gsims_by_col = self.rlzs_assoc.get_gsims_by_col()
        assets_by_site = self.assets_by_site
        # the following is needed to set the asset idx attribute
        self.assetcol = riskinput.build_asset_collection(
            assets_by_site, oq.time_event)
        self.spec_indices = numpy.array([a['asset_ref'] in oq.specific_assets
                                         for a in self.assetcol])

        logging.info('Populating the risk inputs')
        rup_by_tag = sum(self.datastore['sescollection'], AccumDict())
        all_ruptures = [rup_by_tag[tag] for tag in sorted(rup_by_tag)]
        for i, rup in enumerate(all_ruptures):
            rup.ordinal = i
        num_samples = min(len(all_ruptures), epsilon_sampling)
        self.epsilon_matrix = eps = riskinput.make_eps(
            assets_by_site, num_samples, oq.master_seed, oq.asset_correlation)
        logging.info('Generated %d epsilons', num_samples * len(eps))
        self.riskinputs = list(self.riskmodel.build_inputs_from_ruptures(
            self.sitecol.complete, all_ruptures, gsims_by_col,
            oq.truncation_level, correl_model, eps,
            oq.concurrent_tasks or 1))
        logging.info('Built %d risk inputs', len(self.riskinputs))

        # preparing empty datasets
        loss_types = self.riskmodel.loss_types
        self.L = len(loss_types)
        self.R = len(self.rlzs_assoc.realizations)
        self.outs = OUTPUTS
        self.datasets = {}
        # ugly: attaching an attribute needed in the task function
        self.monitor.num_outputs = len(self.outs)
        self.monitor.num_assets = N = self.count_assets()
        for o, out in enumerate(self.outs):
            self.datastore.hdf5.create_group(out)
            for l, loss_type in enumerate(loss_types):
                cb = self.riskmodel.curve_builders[l]
                C = cb.curve_resolution
                for r, rlz in enumerate(self.rlzs_assoc.realizations):
                    key = '/%s/%s' % (loss_type, rlz.uid)
                    if o == AGGLOSS:  # loss tables
                        dset = self.datastore.create_dset(out + key, elt_dt)
                    elif o == AVGLOSS:  # average losses
                        dset = self.datastore.create_dset(
                            out + key, F32, (N, 2))
                    elif o == SPECLOSS:  # specific losses
                        dset = self.datastore.create_dset(out + key, ela_dt)
                    else:  # risk curves
                        if not C:
                            continue
                        dset = self.datastore.create_dset(
                            out + key, F32, (N, C))
                    self.datasets[o, l, r] = dset
                if o == RC and C:
                    grp = self.datastore['%s/%s' % (out, loss_type)]
                    grp.attrs['loss_ratios'] = cb.ratios

    def execute(self):
        """
        Run the event_based_risk calculator and aggregate the results
        """
        return apply_reduce(
            self.core_func.__func__,
            (self.riskinputs, self.riskmodel, self.rlzs_assoc,
             self.assets_by_site, self.epsilon_matrix,
             self.oqparam.specific_assets, self.monitor),
            concurrent_tasks=self.oqparam.concurrent_tasks,
            agg=self.agg,
            acc=cube(self.monitor.num_outputs, self.L, self.R, list),
            weight=operator.attrgetter('weight'),
            key=operator.attrgetter('col_id'))

    def agg(self, acc, result):
        """
        Aggregate list of arrays in longer lists.

        :param acc: accumulator array of shape (O, L, R)
        :param result: a numpy array of shape (O, L, R)
        """
        for idx, arrays in numpy.ndenumerate(result):
            # TODO: special case for avg_losses, they can be summed directly
            if idx[0] == AVGLOSS:  # arrays has only 1 element
                acc[idx] = [sum(acc[idx] + arrays)]
            else:
                acc[idx].extend(arrays)
        return acc

    def post_execute(self, result):
        """
        Save the event loss table in the datastore.

        :param result:
            a numpy array of shape (O, L, R) containing lists of arrays
        """
        insured_losses = self.oqparam.insured_losses
        ses_ratio = self.oqparam.ses_ratio
        saved = {out: 0 for out in self.outs}
        N = len(self.assetcol)
        R = len(self.rlzs_assoc.realizations)
        ltypes = self.riskmodel.loss_types

        # average losses
        multi_avg_dt = numpy.dtype([(lt, (F32, 2)) for lt in ltypes])
        avg_losses = numpy.zeros((N, R), multi_avg_dt)

        # loss curves
        multi_lr_dt = numpy.dtype(
            [(ltype, (F32, cbuilder.curve_resolution))
             for ltype, cbuilder in zip(
                     ltypes, self.riskmodel.curve_builders)])
        rcurves = numpy.zeros((N, R), multi_lr_dt)
        icurves = numpy.zeros((N, R), multi_lr_dt)

        with self.monitor('saving loss table',
                          autoflush=True, measuremem=True):
            for (o, l, r), data in numpy.ndenumerate(result):
                if not data:  # empty list
                    continue
                elif o == IC and not insured_losses:  # no insured curves
                    continue
                cb = self.riskmodel.curve_builders[l]
                if o in (AGGLOSS, SPECLOSS):  # data is a list of arrays
                    losses = numpy.concatenate(data)
                    self.datasets[o, l, r].extend(losses)
                    saved[self.outs[o]] += losses.nbytes
                elif o == AVGLOSS:  # average losses
                    lt = self.riskmodel.loss_types[l]
                    avg_losses_lt = avg_losses[lt]
                    asset_values = self.assetcol[lt]
                    [avgloss] = data
                    for i, avalue in enumerate(asset_values):
                        avg_losses_lt[i, r] = tuple(avgloss[i] * avalue)
                elif cb.user_provided:  # risk curves
                    # data is a list of dicts asset idx -> counts
                    poes = cb.build_poes(N, data, ses_ratio)
                    if o == RC:
                        rcurves[lt][:, r] = poes
                    elif insured_losses:
                        icurves[lt][:, r] = poes
                    saved[self.outs[o]] += poes.nbytes
                self.datastore.hdf5.flush()

        self.datastore['avg_losses-rlzs'] = avg_losses
        saved['avg_losses-rlzs'] = avg_losses.nbytes
        self.datastore['rcurves-rlzs'] = rcurves
        if insured_losses:
            self.datastore['icurves-rlzs'] = icurves
        self.datastore.hdf5.flush()

        for out in self.outs:
            nbytes = saved[out]
            if nbytes:
                self.datastore[out].attrs['nbytes'] = nbytes
                logging.info('Saved %s in %s', humansize(nbytes), out)
            else:  # remove empty outputs
                del self.datastore[out]

        if self.oqparam.specific_assets:
            self.build_specific_loss_curves(
                self.datastore['specific-losses-rlzs'])

        rlzs = self.rlzs_assoc.realizations
        if len(rlzs) > 1:
            self.compute_store_stats(rlzs, '')  # generic
            self.compute_store_stats(rlzs, '_specific')

        # The following is commented on purpose:
        # if (self.oqparam.conditional_loss_poes and
        #         'rcurves-rlzs' in self.datastore):
        #     self.build_loss_maps()

    def build_specific_loss_curves(self, group, kind='loss'):
        ses_ratio = self.oqparam.ses_ratio
        assetcol = self.assetcol[self.spec_indices]
        for loss_type, builder in zip(group, self.riskmodel.curve_builders):
            for rlz, dset in group[loss_type].items():
                losses_by_aid = collections.defaultdict(list)
                for ela in dset.value:
                    losses_by_aid[ela['ass_id']].append(ela[kind])
                curves = builder.build_loss_curves(
                    assetcol, losses_by_aid, ses_ratio)
                key = 'specific-loss_curves-rlzs/%s/%s' % (loss_type, rlz)
                self.datastore[key] = curves

    def build_loss_maps(self):
        """
        Build loss maps from the loss curves
        """
        oq = self.oqparam
        for loss_type, group in self.datastore['rcurves-rlzs'].items():
            asset_values = self.assetcol[loss_type]
            ratios = group.attrs['loss_ratios']
            for rlz, poe_matrix in group.items():
                maps = scientific.calc_loss_maps(
                    oq.conditional_loss_poes, asset_values, ratios, poe_matrix)
                key = 'lmaps-rlzs/%s/%s' % (loss_type, rlz)
                self.datastore[key] = maps

    # ################### methods to compute statistics  #################### #

    def _collect_data(self):
        if 'rcurves-rlzs' not in self.datastore:
            return []
        all_data = []
        # NB: should we encounter memory issues in the future, the easy
        # solution is to split the assets in blocks and perform
        # the computation one block at the time
        assets = self.assetcol['asset_ref']
        rlzs = self.rlzs_assoc.realizations
        avg_losses = self.datastore['avg_losses-rlzs'].value
        r_curves = self.datastore['rcurves-rlzs'].value
        for loss_type, cbuilder in zip(
                self.riskmodel.loss_types, self.riskmodel.curve_builders):
            avglosses = avg_losses[loss_type]
            rcurves = r_curves[loss_type]
            asset_values = self.assetcol[loss_type]
            data = []
<<<<<<< HEAD
            for rlz in rlzs:
                average_losses = avglosses[rlz.ordinal]
                ratios = cbuilder.ratios
=======
            for rlz, dataset in zip(rlzs, group.values()):
                average_losses = avglosses[:, rlz.ordinal]
                ratios = group.attrs['loss_ratios']
>>>>>>> 6325e696
                lcs = []
                for avalue, poes in zip(asset_values, rcurves[:, rlz.ordinal]):
                    lcs.append((avalue * ratios, poes))
                losses_poes = numpy.array(lcs)  # -> shape (N, 2, C)
                out = scientific.Output(
                    assets, loss_type, rlz.ordinal, rlz.weight,
                    loss_curves=losses_poes, insured_curves=None,
                    average_losses=average_losses[:, 0],
                    average_insured_losses=average_losses[:, 1])
                data.append(out)
            all_data.append(data)
        return all_data

    def _collect_specific_data(self):
        if not self.oqparam.specific_assets:
            return []

        specific_assets = set(self.oqparam.specific_assets)
        assetcol = self.assetcol
        specific_ids = []
        for i, a in enumerate(self.assetcol):
            if a['asset_ref'] in specific_assets:
                specific_ids.append(i)

        assets = assetcol['asset_ref']
        rlzs = self.rlzs_assoc.realizations
        all_data = []
        avglosses = self.datastore['avg_losses-rlzs'][specific_ids]
        for loss_type in self.riskmodel.loss_types:
            group = self.datastore['/specific-loss_curves-rlzs/%s' % loss_type]
            data = []
            avglosses_lt = avglosses[loss_type]
            for rlz, dataset in zip(rlzs, group.values()):
                average_losses = avglosses_lt[:, rlz.ordinal]
                lcs = dataset.value
                losses_poes = numpy.array(  # -> shape (N, 2, C)
                    [lcs['losses'], lcs['poes']]).transpose(1, 0, 2)
                out = scientific.Output(
                    assets, loss_type, rlz.ordinal, rlz.weight,
                    loss_curves=losses_poes, insured_curves=None,
                    average_losses=average_losses[:, 0],
                    average_insured_losses=average_losses[:, 1])
                data.append(out)
            all_data.append(data)
        return all_data

    def compute_store_stats(self, rlzs, kind):
        """
        Compute and store the statistical outputs
        """
        oq = self.oqparam
        builder = scientific.StatsBuilder(
            oq.quantile_loss_curves, oq.conditional_loss_poes, [],
            scientific.normalize_curves_eb)

        if kind == '_specific':
            all_stats = [builder.build(data, prefix='specific-')
                         for data in self._collect_specific_data()]
        else:
            all_stats = map(builder.build, self._collect_data())
        for stat in all_stats:
            # there is one stat for each loss_type
            curves, ins_curves, maps = scientific.get_stat_curves(stat)
            for i, path in enumerate(stat.paths):
                self._store(path % 'loss_curves', curves[i])
                if oq.insured_losses:
                    self._store(path % 'ins_curves', ins_curves[i])
                if oq.conditional_loss_poes:
                    self._store(path % 'loss_maps', maps[i])

        stats = scientific.SimpleStats(rlzs, oq.quantile_loss_curves)
        nbytes = stats.compute('avg_losses-rlzs', self.datastore)
        self.datastore['avg_losses-stats'].attrs['nbytes'] = nbytes
        self.datastore.hdf5.flush()

    def _store(self, path, curves):
        self.datastore[path] = curves<|MERGE_RESOLUTION|>--- conflicted
+++ resolved
@@ -402,15 +402,9 @@
             rcurves = r_curves[loss_type]
             asset_values = self.assetcol[loss_type]
             data = []
-<<<<<<< HEAD
             for rlz in rlzs:
-                average_losses = avglosses[rlz.ordinal]
+                average_losses = avglosses[:, rlz.ordinal]
                 ratios = cbuilder.ratios
-=======
-            for rlz, dataset in zip(rlzs, group.values()):
-                average_losses = avglosses[:, rlz.ordinal]
-                ratios = group.attrs['loss_ratios']
->>>>>>> 6325e696
                 lcs = []
                 for avalue, poes in zip(asset_values, rcurves[:, rlz.ordinal]):
                     lcs.append((avalue * ratios, poes))
