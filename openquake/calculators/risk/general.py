# -*- coding: utf-8 -*-

# Copyright (c) 2010-2012, GEM Foundation.
#
# OpenQuake is free software: you can redistribute it and/or modify it
# under the terms of the GNU Affero General Public License as published
# by the Free Software Foundation, either version 3 of the License, or
# (at your option) any later version.
#
# OpenQuake is distributed in the hope that it will be useful,
# but WITHOUT ANY WARRANTY; without even the implied warranty of
# MERCHANTABILITY or FITNESS FOR A PARTICULAR PURPOSE.  See the
# GNU General Public License for more details.
#
# You should have received a copy of the GNU Affero General Public License
# along with OpenQuake.  If not, see <http://www.gnu.org/licenses/>.

"""Common functionality for Risk calculators."""

import os

from django import db

from openquake import logs
from openquake.utils import config
from openquake.db import models
from openquake.calculators import base
from openquake import export
from openquake.utils import stats
from openquake.calculators.risk import hazard_getters
from nrml.risk import parsers

# FIXME: why is a writer in a package called "input" ?
from openquake.input import exposure as exposure_writer


class BaseRiskCalculator(base.CalculatorNext):
    """
    Abstract base class for risk calculators. Contains a bunch of common
    functionality, including initialization procedures and the core
    distribution/execution logic.

    :attribute asset_nr:
      The number of assets the calculator will work on. Assets are
      extracted from the exposure input and filtered according with the
      RiskCalculation region_constraint

    :attribute output_container_ids:
      A dictionary holding the output containers object ids (e.g. LossCurve,
      LossMap)

    :attribute exposure_model_id:
      The exposure model used by the calculation

    :attribute asset_offsets:
      A generator of asset offsets used by each celery task. Assets are
      ordered by their id. An asset offset is an int that identify the
      set of assets going from offset to offset + block_size.
    """

    def __init__(self, job):
        super(BaseRiskCalculator, self).__init__(job)

        self.assets_nr = None
        self.exposure_model_id = None

    def pre_execute(self):
        """
        In this phase, the general workflow is

        1. Parse the exposure input and store the exposure data (if
        not already present)

        2. Filter the exposure in order to consider only the assets of
        interest

        3. Prepare and save the output containers.

        4. Initialize progress counters
        """

        # reload the risk calculation to avoid getting raw string
        # values instead of arrays
        self.job.risk_calculation = models.RiskCalculation.objects.get(
            pk=self.rc.pk)

        with logs.tracing('store exposure'):
            self.exposure_model_id = self._store_exposure().id

            self.assets_nr = models.ExposureData.objects.contained_in_count(
                self.exposure_model_id,
                self.rc.region_constraint)

            if not self.assets_nr:
                raise RuntimeError(
                    ['Region of interest is not covered by the exposure input.'
                     ' This configuration is invalid. '
                     ' Change the region constraint input or use a proper '
                     ' exposure file'])

        with logs.tracing('store risk model'):
            self.store_risk_model()

        self.progress.update(total=self.assets_nr)
        self._initialize_progress()

    def block_size(self):
        """
        Number of assets handled per task.
        """
        return int(config.get('risk', 'block_size'))

    def concurrent_tasks(self):
        """
        Number of tasks to be in queue at any given time.
        """
        return int(config.get('risk', 'concurrent_tasks'))

    def task_arg_gen(self, block_size):
        """
        Generator function for creating the arguments for each task.

        :param int block_size:
            The number of work items per task (sources, sites, etc.).
        """

        output_containers = self.create_outputs()
        calculator_parameters = self.calculator_parameters

        # asset offsets
        asset_offsets = range(0, self.assets_nr, block_size)
        region_constraint = self.job.risk_calculation.region_constraint

        for offset in asset_offsets:
            with logs.tracing("getting assets"):
                assets = models.ExposureData.objects.contained_in(
                    self.exposure_model_id, region_constraint, offset,
                    block_size)

            tf_args = ([self.job.id,
                        assets, self.hazard_getter, self.hazard_id] +
                        output_containers + calculator_parameters)

            yield  tf_args

    def export(self, *args, **kwargs):
        """
        If requested by the user, automatically export all result artifacts to
        the specified format. (NOTE: The only export format supported at the
        moment is NRML XML.

        :returns:
            A list of the export filenames, including the absolute path to each
            file.
        """

        exported_files = []
        with logs.tracing('exports'):

            if 'exports' in kwargs and 'xml' in kwargs['exports']:
                exported_files = sum([
                    export.risk.export(output.id, self.rc.export_dir)
                    for output in export.core.get_outputs(self.job.id)], [])

                for exp_file in exported_files:
                    logs.LOG.debug('exported %s' % exp_file)
        return exported_files

    def hazard_id(self):
        """
        :returns: The ID of the output container of the hazard used
        for this risk calculation. E.g. an `openquake.db.models.HazardCurve'

        :raises: `RuntimeError` if the hazard associated with the
        current risk calculation is not suitable to be used with this
        calculator
        """

        # Calculator must override this to select from the hazard
        # output the proper hazard output container
        raise NotImplementedError

    @property
    def hazard_getter(self):
        """
        :returns: a key for the dict
        `:var:openquake.calculators.risk.hazard_getters.HAZARD_GETTERS'
        to get the hazard getter used by the calculator.
        """
        raise NotImplementedError

    @property
    def rc(self):
        """
        A shorter and more convenient way of accessing the
        :class:`~openquake.db.models.RiskCalculation`.
        """
        return self.job.risk_calculation

    @property
    def calculator_parameters(self):
        """
        The specific calculation parameters passed as args to the
        celery task function. Calculators should override this to
        provide custom arguments to its celery task
        """
        return []

    def _store_exposure(self):
        """Load exposure assets and write them to database."""
        [exposure_model_input] = models.inputs4rcalc(
            self.rc, input_type='exposure')

        # If this was an existing model, it was already parsed and should be in
        # the DB.
        if not self.rc.force_inputs and models.ExposureModel.objects.filter(
                input=exposure_model_input).exists():
            return exposure_model_input.exposuremodel

        with logs.tracing('storing exposure'):
<<<<<<< HEAD
            path = os.path.join(rc.base_path, exposure_model_input.path)
=======
            path = os.path.join(self.rc.base_path, exposure_model_input.path)
>>>>>>> cebe4e18
            exposure_stream = parsers.ExposureModelParser(path)
            writer = exposure_writer.ExposureDBWriter(exposure_model_input)
            writer.serialize(exposure_stream)
        return writer.model

    def _initialize_progress(self):
        """Record the total/completed number of work items.

        This is needed for the purpose of providing an indication of progress
        to the end user."""
        stats.pk_set(self.job.id, "lvr", 0)
        stats.pk_set(self.job.id, "nrisk_total", self.assets_nr)
        stats.pk_set(self.job.id, "nrisk_done", 0)

    def store_risk_model(self):
        """Load and store vulnerability model. It could be overriden
        to load fragility models or multiple vulnerability models"""

        store_risk_model(self.rc, "vulnerability")

    def create_outputs(self):
        """
        Create outputs container objects (e.g. LossCurve, Output).

        Derived classes should override this to create containers for
        storing objects other than LossCurves, LossMaps

        The default behavior is to create a loss curve and loss maps
        output.

        :return a list of int (id of containers) or dict (poe->int)
        """

        job = self.job

        # add loss curve containers
        loss_curve_id = models.LossCurve.objects.create(
            output=models.Output.objects.create_output(
                job, "Loss Curve set", "loss_curve")).pk

        loss_map_ids = dict()

        for poe in self.job.risk_calculation.conditional_loss_poes:
            loss_map_ids[poe] = models.LossMap.objects.create(
                 output=models.Output.objects.create_output(
                     self.job,
                     "Loss Map Set with poe %s" % poe,
                     "loss_map"),
                     poe=poe).pk
        return [loss_curve_id, loss_map_ids]


def hazard_getter(hazard_getter_name, hazard_id, *args):
    """
    Initializes and returns an hazard getter
    """
    return hazard_getters.HAZARD_GETTERS[hazard_getter_name](hazard_id, *args)


def fetch_vulnerability_model(job_id, retrofitted=False):
    """
    Utility method to use in a celery task to get a vulnerability
    model suitable to be used with Risklib.

    :param int job_id: The ID of the current job

    :param bool retrofitted: True if a retrofitted vulnerability model
    should be returned
    """

    if retrofitted:
        input_type = "vulnerability_retrofitted"
    else:
        input_type = "vulnerability"

    return models.OqJob.objects.get(pk=job_id).risk_calculation.model(
        input_type).to_risklib()


def write_loss_curve(loss_curve_id, asset_output):
    """
    Stores and returns a :class:`openquake.db.models.LossCurveData`
    where the data are got by `asset_output` and the
    :class:`openquake.db.models.LossCurve` output container is
    identified by `loss_curve_id`.

    :param int loss_curve_id: the ID of the output container

    :param asset_output: an instance of
    :class:`risklib.models.output.ClassicalOutput` or of
    :class:`risklib.models.output.ProbabilisticEventBasedOutput`
    returned by risklib
    """
    return models.LossCurveData.objects.create(
        loss_curve_id=loss_curve_id,
        asset_ref=asset_output.asset.asset_ref,
        location=asset_output.asset.site,
        poes=asset_output.loss_curve.ordinates,
        losses=asset_output.loss_curve.abscissae,
        loss_ratios=asset_output.loss_ratio_curve.abscissae)


def write_loss_map(loss_map_ids, asset_output):
    """
    Create :class:`openquake.db.models.LossMapData` objects where the
    data are got by `asset_output` and the
    :class:`openquake.db.models.LossMap` output containers are got by
    `loss_map_ids`.

    :param dict loss_map_ids: A dictionary storing that links poe to
    :class:`openquake.db.models.LossMap` output container

    :param asset_output: an instance of
    :class:`risklib.models.output.ClassicalOutput` or of
    :class:`risklib.models.output.ProbabilisticEventBasedOutput`
    """

    for poe, loss in asset_output.conditional_losses.items():
        models.LossMapData.objects.create(
            loss_map_id=loss_map_ids[poe],
            asset_ref=asset_output.asset.asset_ref,
            value=loss,
            std_dev=None,
            location=asset_output.asset.site)


@db.transaction.commit_on_success
def update_aggregate_losses(curve_id, losses):
    """
    Update an aggregate loss curve with new `losses` (that will be
    added)

    :type losses: numpy array
    """

    # to avoid race conditions we lock the table
    query = """
      SELECT * FROM riskr.aggregate_loss_curve_data WHERE
      loss_curve_id = %s FOR UPDATE
    """

    [curve_data] = models.AggregateLossCurveData.objects.raw(query, [curve_id])

    if curve_data.losses:
        curve_data.losses = losses + curve_data.losses
    else:
        curve_data.losses = losses

    curve_data.save()


def write_bcr_distribution(bcr_distribution_id, asset_output):
    """
    Create a new :class:`openquake.db.models.BCRDistributionData` from
    `asset_output` and links it to the output container identified by
    `bcr_distribution_id`.

    :param int bcr_distribution_id: the ID of
    :class:`openquake.db.models.BCRDistribution` instance that holds
    the BCR map
    :param asset_output: an instance of
    :class:`risklib.models.output.BCROutput` that holds BCR data for a
    specific asset
    """
    models.BCRDistributionData.objects.create(
        bcr_distribution_id=bcr_distribution_id,
        asset_ref=asset_output.asset.asset_ref,
        average_annual_loss_original=asset_output.eal_original,
        average_annual_loss_retrofitted=asset_output.eal_retrofitted,
        bcr=asset_output.bcr,
        location=asset_output.asset.site)


def store_risk_model(rc, input_type):
    """
    Parse and store :class:`openquake.db.models.VulnerabilityModel` and
    :class:`openquake.db.models.VulnerabilityFunction`.

    :param str input_type: the input type of the
    :class:`openquake.db.models.Input` object which provides the risk models

    :param rc: the current :class:`openquake.db.models.RiskCalculation`
    instance
    """
    [vulnerability_input] = models.inputs4rcalc(rc.id, input_type=input_type)

    # if a vulnerability model already exists for the same input, then
    # we do not need to create again.
    if models.VulnerabilityModel.objects.filter(
            input=vulnerability_input).exists() and not rc.force_inputs:
        return

    for record in parsers.VulnerabilityModelParser(
            vulnerability_input.path):
        vulnerability_model, _ = (
            models.VulnerabilityModel.objects.get_or_create(
                owner=vulnerability_input.owner,
                input=vulnerability_input,
                imt=record['IMT'], imls=record['IML'],
                name=record['vulnerabilitySetID'],
                asset_category=record['assetCategory'],
                loss_category=record['lossCategory']))

        models.VulnerabilityFunction.objects.create(
            vulnerability_model=vulnerability_model,
            taxonomy=record['ID'],
            prob_distribution=record['probabilisticDistribution'],
            covs=record['coefficientsVariation'],
            loss_ratios=record['lossRatio'])<|MERGE_RESOLUTION|>--- conflicted
+++ resolved
@@ -218,11 +218,7 @@
             return exposure_model_input.exposuremodel
 
         with logs.tracing('storing exposure'):
-<<<<<<< HEAD
-            path = os.path.join(rc.base_path, exposure_model_input.path)
-=======
             path = os.path.join(self.rc.base_path, exposure_model_input.path)
->>>>>>> cebe4e18
             exposure_stream = parsers.ExposureModelParser(path)
             writer = exposure_writer.ExposureDBWriter(exposure_model_input)
             writer.serialize(exposure_stream)
