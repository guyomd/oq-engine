--- conflicted
+++ resolved
@@ -319,19 +319,12 @@
 
     def get_filter(self):
         """
-<<<<<<< HEAD
-        :returns: a SourceFilter/RtreeFilter of None
+        :returns: a SourceFilter/RtreeFilter or None
         """
         oq = self.oqparam
         self.hdf5cache = self.datastore.hdf5cache()
         self.src_filter = SourceFilter(
             self.sitecol.complete, oq.maximum_distance, self.hdf5cache)
-=======
-        :returns: a SourceFilter/RtreeFilter or None
-        """
-        oq = self.oqparam
-        self.hdf5cache = self.datastore.hdf5cache()
->>>>>>> 7cbbedfb
         if 'ucerf' in oq.calculation_mode:
             # do not preprocess
             return
@@ -345,13 +338,7 @@
             src_filter = RtreeFilter(self.sitecol.complete,
                                      oq.maximum_distance, self.hdf5cache)
         else:
-<<<<<<< HEAD
             src_filter = self.src_filter
-=======
-            src_filter = SourceFilter(
-                self.sitecol.complete, oq.maximum_distance, self.hdf5cache)
-        self.src_filter = src_filter
->>>>>>> 7cbbedfb
         return src_filter
 
     def can_read_parent(self):
