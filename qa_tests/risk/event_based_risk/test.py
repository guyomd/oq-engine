--- conflicted
+++ resolved
@@ -16,12 +16,7 @@
 import os
 import collections
 
-<<<<<<< HEAD
-from nose.plugins.skip import SkipTest
-from nose.plugins.attrib import attr as noseattr
-=======
 from nose.plugins.attrib import attr
->>>>>>> cc0a7b86
 import numpy
 from numpy.testing import assert_almost_equal as aae
 
